import inspect
import logging
import typing
import warnings
from functools import partial
from inspect import isclass, isfunction, ismethod, signature
from types import FunctionType
from typing import (
    Any,
    Callable,
    Literal,
    NamedTuple,
    Optional,
    Sequence,
    Type,
    Union,
    cast,
    get_args,
    get_origin,
    get_type_hints,
    overload,
)

from langchain_core.runnables import Runnable, RunnableConfig
from langchain_core.runnables.base import RunnableLike
from pydantic import BaseModel
from pydantic.v1 import BaseModel as BaseModelV1
from typing_extensions import Self

from langgraph._api.deprecation import LangGraphDeprecationWarning
from langgraph.channels.base import BaseChannel
from langgraph.channels.binop import BinaryOperatorAggregate
from langgraph.channels.dynamic_barrier_value import DynamicBarrierValue, WaitForNames
from langgraph.channels.ephemeral_value import EphemeralValue
from langgraph.channels.last_value import LastValue
from langgraph.channels.named_barrier_value import NamedBarrierValue
from langgraph.constants import EMPTY_SEQ, NS_END, NS_SEP, SELF, TAG_HIDDEN
from langgraph.errors import (
    ErrorCode,
    InvalidUpdateError,
    ParentCommand,
    create_error_message,
)
from langgraph.graph.graph import END, START, Branch, CompiledGraph, Graph, Send
from langgraph.managed.base import (
    ChannelKeyPlaceholder,
    ChannelTypePlaceholder,
    ConfiguredManagedValue,
    ManagedValueSpec,
    is_managed_value,
    is_writable_managed_value,
)
from langgraph.pregel.read import ChannelRead, PregelNode
from langgraph.pregel.write import SKIP_WRITE, ChannelWrite, ChannelWriteEntry
from langgraph.store.base import BaseStore
from langgraph.types import All, Checkpointer, Command, RetryPolicy
from langgraph.utils.fields import get_field_default
from langgraph.utils.pydantic import create_model
from langgraph.utils.runnable import RunnableCallable, coerce_to_runnable

logger = logging.getLogger(__name__)


def _warn_invalid_state_schema(schema: Union[Type[Any], Any]) -> None:
    if isinstance(schema, type):
        return
    if typing.get_args(schema):
        return
    warnings.warn(
        f"Invalid state_schema: {schema}. Expected a type or Annotated[type, reducer]. "
        "Please provide a valid schema to ensure correct updates.\n"
        " See: https://langchain-ai.github.io/langgraph/reference/graphs/#stategraph"
    )


def _get_node_name(node: RunnableLike) -> str:
    if isinstance(node, Runnable):
        return node.get_name()
    elif callable(node):
        return getattr(node, "__name__", node.__class__.__name__)
    else:
        raise TypeError(f"Unsupported node type: {type(node)}")


<<<<<<< HEAD
@dataclasses.dataclass(**_DC_KWARGS)
class GraphCommand(Generic[N], Command[N]):
    """One or more commands to update a StateGraph's state and go to, or send messages to nodes.

    Args:
        graph: graph to send the command to. Supported values are:
            - None: the current graph (default)
            - GraphCommand.PARENT: closest parent graph
        update: state update to apply to the graph's state at the current superstep.
        send: list of `Send` objects to send to other nodes.
        resume: value to resume execution with. Will be used when `interrupt()` is called.
        goto: name of the node to navigate to next.
            Can be any node that belongs to the specified `graph` (current or parent).
            If `goto` not specified, the graph will halt after executing the current superstep.
    """

    goto: Union[str, Sequence[str]] = ()

    def __repr__(self) -> str:
        # get all non-None values
        contents = ", ".join(
            f"{key}={value!r}"
            for key, value in dataclasses.asdict(self).items()
            if value
        )
        return f"Command({contents})"


=======
>>>>>>> dcc26173
class StateNodeSpec(NamedTuple):
    runnable: Runnable
    metadata: Optional[dict[str, Any]]
    input: Type[Any]
    retry_policy: Optional[RetryPolicy]
    ends: Optional[tuple[str, ...]] = EMPTY_SEQ


class StateGraph(Graph):
    """A graph whose nodes communicate by reading and writing to a shared state.
    The signature of each node is State -> Partial<State>.

    Each state key can optionally be annotated with a reducer function that
    will be used to aggregate the values of that key received from multiple nodes.
    The signature of a reducer function is (Value, Value) -> Value.

    Args:
        state_schema (Type[Any]): The schema class that defines the state.
        config_schema (Optional[Type[Any]]): The schema class that defines the configuration.
            Use this to expose configurable parameters in your API.


    Examples:
        >>> from langchain_core.runnables import RunnableConfig
        >>> from typing_extensions import Annotated, TypedDict
        >>> from langgraph.checkpoint.memory import MemorySaver
        >>> from langgraph.graph import StateGraph
        >>>
        >>> def reducer(a: list, b: int | None) -> list:
        ...     if b is not None:
        ...         return a + [b]
        ...     return a
        >>>
        >>> class State(TypedDict):
        ...     x: Annotated[list, reducer]
        >>>
        >>> class ConfigSchema(TypedDict):
        ...     r: float
        >>>
        >>> graph = StateGraph(State, config_schema=ConfigSchema)
        >>>
        >>> def node(state: State, config: RunnableConfig) -> dict:
        ...     r = config["configurable"].get("r", 1.0)
        ...     x = state["x"][-1]
        ...     next_value = x * r * (1 - x)
        ...     return {"x": next_value}
        >>>
        >>> graph.add_node("A", node)
        >>> graph.set_entry_point("A")
        >>> graph.set_finish_point("A")
        >>> compiled = graph.compile()
        >>>
        >>> print(compiled.config_specs)
        [ConfigurableFieldSpec(id='r', annotation=<class 'float'>, name=None, description=None, default=None, is_shared=False, dependencies=None)]
        >>>
        >>> step1 = compiled.invoke({"x": 0.5}, {"configurable": {"r": 3.0}})
        >>> print(step1)
        {'x': [0.5, 0.75]}"""

    nodes: dict[str, StateNodeSpec]  # type: ignore[assignment]
    channels: dict[str, BaseChannel]
    managed: dict[str, ManagedValueSpec]
    schemas: dict[Type[Any], dict[str, Union[BaseChannel, ManagedValueSpec]]]

    def __init__(
        self,
        state_schema: Optional[Type[Any]] = None,
        config_schema: Optional[Type[Any]] = None,
        *,
        input: Optional[Type[Any]] = None,
        output: Optional[Type[Any]] = None,
    ) -> None:
        super().__init__()
        if state_schema is None:
            if input is None or output is None:
                raise ValueError("Must provide state_schema or input and output")
            state_schema = input
            warnings.warn(
                "Initializing StateGraph without state_schema is deprecated. "
                "Please pass in an explicit state_schema instead of just an input and output schema.",
                LangGraphDeprecationWarning,
                stacklevel=2,
            )
        else:
            if input is None:
                input = state_schema
            if output is None:
                output = state_schema
        self.schemas = {}
        self.channels = {}
        self.managed = {}
        self.schema = state_schema
        self.input = input
        self.output = output
        self._add_schema(state_schema)
        self._add_schema(input, allow_managed=False)
        self._add_schema(output, allow_managed=False)
        self.config_schema = config_schema
        self.waiting_edges: set[tuple[tuple[str, ...], str]] = set()

    @property
    def _all_edges(self) -> set[tuple[str, str]]:
        return self.edges | {
            (start, end) for starts, end in self.waiting_edges for start in starts
        }

    def _add_schema(self, schema: Type[Any], /, allow_managed: bool = True) -> None:
        if schema not in self.schemas:
            _warn_invalid_state_schema(schema)
            channels, managed = _get_channels(schema)
            if managed and not allow_managed:
                names = ", ".join(managed)
                schema_name = getattr(schema, "__name__", "")
                raise ValueError(
                    f"Invalid managed channels detected in {schema_name}: {names}."
                    " Managed channels are not permitted in Input/Output schema."
                )
            self.schemas[schema] = {**channels, **managed}
            for key, channel in channels.items():
                if key in self.channels:
                    if self.channels[key] != channel:
                        if isinstance(channel, LastValue):
                            pass
                        else:
                            raise ValueError(
                                f"Channel '{key}' already exists with a different type"
                            )
                else:
                    self.channels[key] = channel
            for key, managed in managed.items():
                if key in self.managed:
                    if self.managed[key] != managed:
                        raise ValueError(
                            f"Managed value '{key}' already exists with a different type"
                        )
                else:
                    self.managed[key] = managed

    @overload
    def add_node(
        self,
        node: RunnableLike,
        *,
        metadata: Optional[dict[str, Any]] = None,
        input: Optional[Type[Any]] = None,
        retry: Optional[RetryPolicy] = None,
    ) -> Self:
        """Adds a new node to the state graph.
        Will take the name of the function/runnable as the node name.

        Args:
            node (RunnableLike): The function or runnable this node will run.

        Raises:
            ValueError: If the key is already being used as a state key.

        Returns:
            StateGraph
        """
        ...

    @overload
    def add_node(
        self,
        node: str,
        action: RunnableLike,
        *,
        metadata: Optional[dict[str, Any]] = None,
        input: Optional[Type[Any]] = None,
        retry: Optional[RetryPolicy] = None,
    ) -> Self:
        """Adds a new node to the state graph.

        Args:
            node (str): The key of the node.
            action (RunnableLike): The action associated with the node.

        Raises:
            ValueError: If the key is already being used as a state key.

        Returns:
            StateGraph
        """
        ...

    def add_node(
        self,
        node: Union[str, RunnableLike],
        action: Optional[RunnableLike] = None,
        *,
        metadata: Optional[dict[str, Any]] = None,
        input: Optional[Type[Any]] = None,
        retry: Optional[RetryPolicy] = None,
    ) -> Self:
        """Adds a new node to the state graph.

        Will take the name of the function/runnable as the node name.

        Args:
            node (Union[str, RunnableLike)]: The function or runnable this node will run.
            action (Optional[RunnableLike]): The action associated with the node. (default: None)
            metadata (Optional[dict[str, Any]]): The metadata associated with the node. (default: None)
            input (Optional[Type[Any]]): The input schema for the node. (default: the graph's input schema)
            retry (Optional[RetryPolicy]): The policy for retrying the node. (default: None)
        Raises:
            ValueError: If the key is already being used as a state key.


        Examples:
            ```pycon
            >>> from langgraph.graph import START, StateGraph
            ...
            >>> def my_node(state, config):
            ...    return {"x": state["x"] + 1}
            ...
            >>> builder = StateGraph(dict)
            >>> builder.add_node(my_node)  # node name will be 'my_node'
            >>> builder.add_edge(START, "my_node")
            >>> graph = builder.compile()
            >>> graph.invoke({"x": 1})
            {'x': 2}
            ```
            Customize the name:

            ```pycon
            >>> builder = StateGraph(dict)
            >>> builder.add_node("my_fair_node", my_node)
            >>> builder.add_edge(START, "my_fair_node")
            >>> graph = builder.compile()
            >>> graph.invoke({"x": 1})
            {'x': 2}
            ```

        Returns:
            StateGraph
        """
        if not isinstance(node, str):
            action = node
            if isinstance(action, Runnable):
                node = action.get_name()
            else:
                node = getattr(action, "__name__", action.__class__.__name__)
            if node is None:
                raise ValueError(
                    "Node name must be provided if action is not a function"
                )
        if node in self.channels:
            raise ValueError(f"'{node}' is already being used as a state key")
        if self.compiled:
            logger.warning(
                "Adding a node to a graph that has already been compiled. This will "
                "not be reflected in the compiled graph."
            )
        if not isinstance(node, str):
            action = node
            node = cast(str, getattr(action, "name", getattr(action, "__name__", None)))
            if node is None:
                raise ValueError(
                    "Node name must be provided if action is not a function"
                )
        if action is None:
            raise RuntimeError
        if node in self.nodes:
            raise ValueError(f"Node `{node}` already present.")
        if node == END or node == START:
            raise ValueError(f"Node `{node}` is reserved.")

        for character in (NS_SEP, NS_END):
            if character in cast(str, node):
                raise ValueError(
                    f"'{character}' is a reserved character and is not allowed in the node names."
                )

        ends = EMPTY_SEQ
        try:
            if (isfunction(action) or ismethod(getattr(action, "__call__", None))) and (
                hints := get_type_hints(getattr(action, "__call__"))
                or get_type_hints(action)
            ):
                if input is None:
                    first_parameter_name = next(
                        iter(
                            inspect.signature(
                                cast(FunctionType, action)
                            ).parameters.keys()
                        )
                    )
                    if input_hint := hints.get(first_parameter_name):
                        if isinstance(input_hint, type) and get_type_hints(input_hint):
                            input = input_hint
                if (
                    (rtn := hints.get("return"))
                    and get_origin(rtn) is Command
                    and (rargs := get_args(rtn))
                    and get_origin(rargs[0]) is Literal
                    and (vals := get_args(rargs[0]))
                ):
                    ends = vals
        except (TypeError, StopIteration):
            pass
        if input is not None:
            self._add_schema(input)
        self.nodes[cast(str, node)] = StateNodeSpec(
            coerce_to_runnable(action, name=cast(str, node), trace=False),
            metadata,
            input=input or self.schema,
            retry_policy=retry,
            ends=ends,
        )
        return self

    def add_edge(self, start_key: Union[str, list[str]], end_key: str) -> Self:
        """Adds a directed edge from the start node to the end node.

        If the graph transitions to the start_key node, it will always transition to the end_key node next.

        Args:
            start_key (Union[str, list[str]]): The key(s) of the start node(s) of the edge.
            end_key (str): The key of the end node of the edge.

        Raises:
            ValueError: If the start key is 'END' or if the start key or end key is not present in the graph.

        Returns:
            StateGraph
        """
        if isinstance(start_key, str):
            return super().add_edge(start_key, end_key)

        if self.compiled:
            logger.warning(
                "Adding an edge to a graph that has already been compiled. This will "
                "not be reflected in the compiled graph."
            )
        for start in start_key:
            if start == END:
                raise ValueError("END cannot be a start node")
            if start not in self.nodes:
                raise ValueError(f"Need to add_node `{start}` first")
        if end_key == START:
            raise ValueError("START cannot be an end node")
        if end_key != END and end_key not in self.nodes:
            raise ValueError(f"Need to add_node `{end_key}` first")

        self.waiting_edges.add((tuple(start_key), end_key))
        return self

    def add_sequence(
        self,
        nodes: Sequence[Union[RunnableLike, tuple[str, RunnableLike]]],
    ) -> Self:
        """Add a sequence of nodes that will be executed in the provided order.

        Args:
            nodes: A sequence of RunnableLike objects (e.g. a LangChain Runnable or a callable) or (name, RunnableLike) tuples.
                If no names are provided, the name will be inferred from the node object (e.g. a runnable or a callable name).
                Each node will be executed in the order provided.

        Raises:
            ValueError: if the sequence is empty.
            ValueError: if the sequence contains duplicate node names.

        Returns:
            StateGraph
        """
        if len(nodes) < 1:
            raise ValueError("Sequence requires at least one node.")

        previous_name: Optional[str] = None
        for node in nodes:
            if isinstance(node, tuple) and len(node) == 2:
                name, node = node
            else:
                name = _get_node_name(node)

            if name in self.nodes:
                raise ValueError(
                    f"Node names must be unique: node with the name '{name}' already exists. "
                    "If you need to use two different runnables/callables with the same name (for example, using `lambda`), please provide them as tuples (name, runnable/callable)."
                )

            self.add_node(name, node)
            if previous_name is not None:
                self.add_edge(previous_name, name)

            previous_name = name

        return self

    def compile(
        self,
        checkpointer: Checkpointer = None,
        *,
        store: Optional[BaseStore] = None,
        interrupt_before: Optional[Union[All, list[str]]] = None,
        interrupt_after: Optional[Union[All, list[str]]] = None,
        debug: bool = False,
    ) -> "CompiledStateGraph":
        """Compiles the state graph into a `CompiledGraph` object.

        The compiled graph implements the `Runnable` interface and can be invoked,
        streamed, batched, and run asynchronously.

        Args:
            checkpointer (Optional[Union[Checkpointer, Literal[False]]]): A checkpoint saver object or flag.
                If provided, this Checkpointer serves as a fully versioned "short-term memory" for the graph,
                allowing it to be paused, resumed, and replayed from any point.
                If None, it may inherit the parent graph's checkpointer when used as a subgraph.
                If False, it will not use or inherit any checkpointer.
            interrupt_before (Optional[Sequence[str]]): An optional list of node names to interrupt before.
            interrupt_after (Optional[Sequence[str]]): An optional list of node names to interrupt after.
            debug (bool): A flag indicating whether to enable debug mode.

        Returns:
            CompiledStateGraph: The compiled state graph.
        """
        # assign default values
        interrupt_before = interrupt_before or []
        interrupt_after = interrupt_after or []

        # validate the graph
        self.validate(
            interrupt=(
                (interrupt_before if interrupt_before != "*" else []) + interrupt_after
                if interrupt_after != "*"
                else []
            )
        )

        # prepare output channels
        output_channels = (
            "__root__"
            if len(self.schemas[self.output]) == 1
            and "__root__" in self.schemas[self.output]
            else [
                key
                for key, val in self.schemas[self.output].items()
                if not is_managed_value(val)
            ]
        )
        stream_channels = (
            "__root__"
            if len(self.channels) == 1 and "__root__" in self.channels
            else [
                key for key, val in self.channels.items() if not is_managed_value(val)
            ]
        )

        compiled = CompiledStateGraph(
            builder=self,
            config_type=self.config_schema,
            nodes={},
            channels={
                **self.channels,
                **self.managed,
                START: EphemeralValue(self.input),
            },
            input_channels=START,
            stream_mode="updates",
            output_channels=output_channels,
            stream_channels=stream_channels,
            checkpointer=checkpointer,
            interrupt_before_nodes=interrupt_before,
            interrupt_after_nodes=interrupt_after,
            auto_validate=False,
            debug=debug,
            store=store,
        )

        compiled.attach_node(START, None)
        for key, node in self.nodes.items():
            compiled.attach_node(key, node)

        for key, node in self.nodes.items():
            compiled.attach_branch(key, SELF, CONTROL_BRANCH, with_reader=False)

        for start, end in self.edges:
            compiled.attach_edge(start, end)

        for starts, end in self.waiting_edges:
            compiled.attach_edge(starts, end)

        for start, branches in self.branches.items():
            for name, branch in branches.items():
                compiled.attach_branch(start, name, branch)

        return compiled.validate()


class CompiledStateGraph(CompiledGraph):
    builder: StateGraph

    def get_input_schema(
        self, config: Optional[RunnableConfig] = None
    ) -> type[BaseModel]:
        return _get_schema(
            typ=self.builder.input,
            schemas=self.builder.schemas,
            channels=self.builder.channels,
            name=self.get_name("Input"),
        )

    def get_output_schema(
        self, config: Optional[RunnableConfig] = None
    ) -> type[BaseModel]:
        return _get_schema(
            typ=self.builder.output,
            schemas=self.builder.schemas,
            channels=self.builder.channels,
            name=self.get_name("Output"),
        )

    def attach_node(self, key: str, node: Optional[StateNodeSpec]) -> None:
        if key == START:
            output_keys = [
                k
                for k, v in self.builder.schemas[self.builder.input].items()
                if not is_managed_value(v)
            ]
        else:
            output_keys = list(self.builder.channels) + [
                k
                for k, v in self.builder.managed.items()
                if is_writable_managed_value(v)
            ]

        def _get_root(input: Any) -> Any:
            if isinstance(input, Command):
                if input.graph == Command.PARENT:
                    return SKIP_WRITE
                return input.update
            else:
                return input

        # to avoid name collision below
        node_key = key

        def _get_state_key(input: Union[None, dict, Any], *, key: str) -> Any:
            if input is None:
                return SKIP_WRITE
            elif isinstance(input, dict):
                if all(k not in output_keys for k in input):
                    raise InvalidUpdateError(
                        f"Expected node {node_key} to update at least one of {output_keys}, got {input}"
                    )
                return input.get(key, SKIP_WRITE)
            elif isinstance(input, Command):
                if input.graph == Command.PARENT:
                    return SKIP_WRITE
                return _get_state_key(input.update, key=key)
            elif get_type_hints(type(input)):
                value = getattr(input, key, SKIP_WRITE)
                return value if value is not None else SKIP_WRITE
            else:
                msg = create_error_message(
                    message=f"Expected dict, got {input}",
                    error_code=ErrorCode.INVALID_GRAPH_NODE_RETURN_VALUE,
                )
                raise InvalidUpdateError(msg)

        # state updaters
        write_entries = (
            [ChannelWriteEntry("__root__", skip_none=True, mapper=_get_root)]
            if output_keys == ["__root__"]
            else [
                ChannelWriteEntry(key, mapper=partial(_get_state_key, key=key))
                for key in output_keys
            ]
        )

        # add node and output channel
        if key == START:
            self.nodes[key] = PregelNode(
                tags=[TAG_HIDDEN],
                triggers=[START],
                channels=[START],
                writers=[
                    ChannelWrite(
                        write_entries,
                        tags=[TAG_HIDDEN],
                        require_at_least_one_of=output_keys,
                    ),
                ],
            )
        elif node is not None:
            input_schema = node.input if node else self.builder.schema
            input_values = {k: k for k in self.builder.schemas[input_schema]}
            is_single_input = len(input_values) == 1 and "__root__" in input_values

            self.channels[key] = EphemeralValue(Any, guard=False)
            self.nodes[key] = PregelNode(
                triggers=[],
                # read state keys and managed values
                channels=(list(input_values) if is_single_input else input_values),
                # coerce state dict to schema class (eg. pydantic model)
                mapper=(
                    None
                    if is_single_input or issubclass(input_schema, dict)
                    else partial(_coerce_state, input_schema)
                ),
                writers=[
                    # publish to this channel and state keys
                    ChannelWrite(
                        [ChannelWriteEntry(key, key)] + write_entries,
                        tags=[TAG_HIDDEN],
                    ),
                ],
                metadata=node.metadata,
                retry_policy=node.retry_policy,
                bound=node.runnable,
            )
        else:
            raise RuntimeError

    def attach_edge(self, starts: Union[str, Sequence[str]], end: str) -> None:
        if isinstance(starts, str):
            if starts == START:
                channel_name = f"start:{end}"
                # register channel
                self.channels[channel_name] = EphemeralValue(Any)
                # subscribe to channel
                self.nodes[end].triggers.append(channel_name)
                # publish to channel
                self.nodes[START] |= ChannelWrite(
                    [ChannelWriteEntry(channel_name, START)], tags=[TAG_HIDDEN]
                )
            elif end != END:
                # subscribe to start channel
                self.nodes[end].triggers.append(starts)
        elif end != END:
            channel_name = f"join:{'+'.join(starts)}:{end}"
            # register channel
            self.channels[channel_name] = NamedBarrierValue(str, set(starts))
            # subscribe to channel
            self.nodes[end].triggers.append(channel_name)
            # publish to channel
            for start in starts:
                self.nodes[start] |= ChannelWrite(
                    [ChannelWriteEntry(channel_name, start)], tags=[TAG_HIDDEN]
                )

    def attach_branch(
        self, start: str, name: str, branch: Branch, *, with_reader: bool = True
    ) -> None:
        def branch_writer(
            packets: Sequence[Union[str, Send]], config: RunnableConfig
        ) -> None:
            if filtered := [p for p in packets if p != END]:
                writes = [
                    (
                        ChannelWriteEntry(f"branch:{start}:{name}:{p}", start)
                        if not isinstance(p, Send)
                        else p
                    )
                    for p in filtered
                ]
                if branch.then and branch.then != END:
                    writes.append(
                        ChannelWriteEntry(
                            f"branch:{start}:{name}::then",
                            WaitForNames(
                                {p.node if isinstance(p, Send) else p for p in filtered}
                            ),
                        )
                    )
                ChannelWrite.do_write(
                    config, cast(Sequence[Union[Send, ChannelWriteEntry]], writes)
                )

        # attach branch publisher
        schema = (
            self.builder.nodes[start].input
            if start in self.builder.nodes
            else self.builder.schema
        )
        self.nodes[start] |= branch.run(
            branch_writer,
            _get_state_reader(self.builder, schema) if with_reader else None,
        )

        # attach branch subscribers
        ends = (
            branch.ends.values()
            if branch.ends
            else [node for node in self.builder.nodes if node != branch.then]
        )
        for end in ends:
            if end != END:
                channel_name = f"branch:{start}:{name}:{end}"
                self.channels[channel_name] = EphemeralValue(Any, guard=False)
                self.nodes[end].triggers.append(channel_name)

        # attach then subscriber
        if branch.then and branch.then != END:
            channel_name = f"branch:{start}:{name}::then"
            self.channels[channel_name] = DynamicBarrierValue(str)
            self.nodes[branch.then].triggers.append(channel_name)
            for end in ends:
                if end != END:
                    self.nodes[end] |= ChannelWrite(
                        [ChannelWriteEntry(channel_name, end)], tags=[TAG_HIDDEN]
                    )


def _get_state_reader(
    builder: StateGraph, schema: Type[Any]
) -> Callable[[RunnableConfig], Any]:
    state_keys = list(builder.channels)
    select = list(builder.schemas[schema])
    return partial(
        ChannelRead.do_read,
        select=select[0] if select == ["__root__"] else select,
        fresh=True,
        # coerce state dict to schema class (eg. pydantic model)
        mapper=(
            None
            if state_keys == ["__root__"] or issubclass(schema, dict)
            else partial(_coerce_state, schema)
        ),
    )


def _coerce_state(schema: Type[Any], input: dict[str, Any]) -> dict[str, Any]:
    return schema(**input)


def _control_branch(value: Any) -> Sequence[Union[str, Send]]:
    if isinstance(value, Send):
        return [value]
    if not isinstance(value, Command):
        return EMPTY_SEQ
    if value.graph == Command.PARENT:
        raise ParentCommand(value)
    rtn: list[Union[str, Send]] = []
    if isinstance(value.goto, Send):
        rtn.append(value.goto)
    elif isinstance(value.goto, str):
        rtn.append(value.goto)
    else:
        rtn.extend(value.goto)
    return rtn


async def _acontrol_branch(value: Any) -> Sequence[Union[str, Send]]:
    if isinstance(value, Send):
        return [value]
    if not isinstance(value, Command):
        return EMPTY_SEQ
    if value.graph == Command.PARENT:
        raise ParentCommand(value)
    rtn: list[Union[str, Send]] = []
    if isinstance(value.goto, Send):
        rtn.append(value.goto)
    elif isinstance(value.goto, str):
        rtn.append(value.goto)
    else:
        rtn.extend(value.goto)
    return rtn


CONTROL_BRANCH_PATH = RunnableCallable(
    _control_branch, _acontrol_branch, tags=[TAG_HIDDEN], trace=False, recurse=False
)
CONTROL_BRANCH = Branch(CONTROL_BRANCH_PATH, None)


def _get_channels(
    schema: Type[dict],
) -> tuple[dict[str, BaseChannel], dict[str, ManagedValueSpec]]:
    if not hasattr(schema, "__annotations__"):
        return {"__root__": _get_channel("__root__", schema, allow_managed=False)}, {}

    all_keys = {
        name: _get_channel(name, typ)
        for name, typ in get_type_hints(schema, include_extras=True).items()
        if name != "__slots__"
    }
    return (
        {k: v for k, v in all_keys.items() if isinstance(v, BaseChannel)},
        {k: v for k, v in all_keys.items() if is_managed_value(v)},
    )


@overload
def _get_channel(
    name: str, annotation: Any, *, allow_managed: Literal[False]
) -> BaseChannel: ...


@overload
def _get_channel(
    name: str, annotation: Any, *, allow_managed: Literal[True] = True
) -> Union[BaseChannel, ManagedValueSpec]: ...


def _get_channel(
    name: str, annotation: Any, *, allow_managed: bool = True
) -> Union[BaseChannel, ManagedValueSpec]:
    if manager := _is_field_managed_value(name, annotation):
        if allow_managed:
            return manager
        else:
            raise ValueError(f"This {annotation} not allowed in this position")
    elif channel := _is_field_channel(annotation):
        channel.key = name
        return channel
    elif channel := _is_field_binop(annotation):
        channel.key = name
        return channel

    fallback: LastValue = LastValue(annotation)
    fallback.key = name
    return fallback


def _is_field_channel(typ: Type[Any]) -> Optional[BaseChannel]:
    if hasattr(typ, "__metadata__"):
        meta = typ.__metadata__
        if len(meta) >= 1 and isinstance(meta[-1], BaseChannel):
            return meta[-1]
        elif len(meta) >= 1 and isclass(meta[-1]) and issubclass(meta[-1], BaseChannel):
            return meta[-1](typ.__origin__ if hasattr(typ, "__origin__") else typ)
    return None


def _is_field_binop(typ: Type[Any]) -> Optional[BinaryOperatorAggregate]:
    if hasattr(typ, "__metadata__"):
        meta = typ.__metadata__
        if len(meta) >= 1 and callable(meta[-1]):
            sig = signature(meta[-1])
            params = list(sig.parameters.values())
            if len(params) == 2 and all(
                p.kind in (p.POSITIONAL_ONLY, p.POSITIONAL_OR_KEYWORD) for p in params
            ):
                return BinaryOperatorAggregate(typ, meta[-1])
            else:
                raise ValueError(
                    f"Invalid reducer signature. Expected (a, b) -> c. Got {sig}"
                )
    return None


def _is_field_managed_value(name: str, typ: Type[Any]) -> Optional[ManagedValueSpec]:
    if hasattr(typ, "__metadata__"):
        meta = typ.__metadata__
        if len(meta) >= 1:
            decoration = get_origin(meta[-1]) or meta[-1]
            if is_managed_value(decoration):
                if isinstance(decoration, ConfiguredManagedValue):
                    for k, v in decoration.kwargs.items():
                        if v is ChannelKeyPlaceholder:
                            decoration.kwargs[k] = name
                        if v is ChannelTypePlaceholder:
                            decoration.kwargs[k] = typ.__origin__
                return decoration

    return None


def _get_schema(
    typ: Type,
    schemas: dict,
    channels: dict,
    name: str,
) -> type[BaseModel]:
    if isclass(typ) and issubclass(typ, (BaseModel, BaseModelV1)):
        return typ
    else:
        keys = list(schemas[typ].keys())
        if len(keys) == 1 and keys[0] == "__root__":
            return create_model(
                name,
                root=(channels[keys[0]].UpdateType, None),
            )
        else:
            return create_model(
                name,
                field_definitions={
                    k: (
                        channels[k].UpdateType,
                        (
                            get_field_default(
                                k,
                                channels[k].UpdateType,
                                typ,
                            )
                        ),
                    )
                    for k in schemas[typ]
                    if k in channels and isinstance(channels[k], BaseChannel)
                },
            )<|MERGE_RESOLUTION|>--- conflicted
+++ resolved
@@ -82,37 +82,6 @@
         raise TypeError(f"Unsupported node type: {type(node)}")
 
 
-<<<<<<< HEAD
-@dataclasses.dataclass(**_DC_KWARGS)
-class GraphCommand(Generic[N], Command[N]):
-    """One or more commands to update a StateGraph's state and go to, or send messages to nodes.
-
-    Args:
-        graph: graph to send the command to. Supported values are:
-            - None: the current graph (default)
-            - GraphCommand.PARENT: closest parent graph
-        update: state update to apply to the graph's state at the current superstep.
-        send: list of `Send` objects to send to other nodes.
-        resume: value to resume execution with. Will be used when `interrupt()` is called.
-        goto: name of the node to navigate to next.
-            Can be any node that belongs to the specified `graph` (current or parent).
-            If `goto` not specified, the graph will halt after executing the current superstep.
-    """
-
-    goto: Union[str, Sequence[str]] = ()
-
-    def __repr__(self) -> str:
-        # get all non-None values
-        contents = ", ".join(
-            f"{key}={value!r}"
-            for key, value in dataclasses.asdict(self).items()
-            if value
-        )
-        return f"Command({contents})"
-
-
-=======
->>>>>>> dcc26173
 class StateNodeSpec(NamedTuple):
     runnable: Runnable
     metadata: Optional[dict[str, Any]]
